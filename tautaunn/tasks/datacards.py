--- conflicted
+++ resolved
@@ -14,10 +14,8 @@
 import numpy as np
 import tensorflow as tf
 import awkward as ak
-from pathlib import Path
-from tqdm import tqdm
-
-from tautaunn.tasks.base import SkimWorkflow, MultiSkimTask, HTCondorWorkflow, Task
+
+from tautaunn.tasks.base import SkimWorkflow, MultiSkimTask
 from tautaunn.tasks.training import MultiFoldParameters, ExportEnsemble
 from tautaunn.util import calc_new_columns
 from tautaunn.tf_util import get_device
@@ -524,7 +522,7 @@
         from tautaunn.get_efficiency import write_datacards
 
         # prepare inputs
-        inp = self.input()
+        # inp = self.input()
 
         # prepare skim and eval directories, and samples to use per
         skim_directories = defaultdict(list)
@@ -642,19 +640,11 @@
 
         return self._card_names
 
-<<<<<<< HEAD
-    # def requires(self):
-        # return {
-        # skim_name: EvaluateSkims.req(self, skim_name=skim_name)
-        # for skim_name in self.skim_names
-        # }
-=======
     def requires(self):
         return {
             skim_name: EvaluateSkims.req(self, skim_name=skim_name)
             for skim_name in self.skim_names
         }
->>>>>>> b8aecf46
 
     def store_parts(self):
         parts = super().store_parts()
@@ -670,11 +660,7 @@
 
         # hotfix location in case TN_STORE_DIR is set to Marcel's
         output_path = d.path
-<<<<<<< HEAD
         path_user = (pathlist := d.absdirname.split("/"))[int(pathlist.index("user") + 1)]
-=======
-        path_user = (pathlist := d.absdirname.split("/"))[int(pathlist.index("user")+1)]
->>>>>>> b8aecf46
         if path_user != os.environ["USER"]:
             new_path = output_path.replace(path_user, os.environ["USER"])
             print(f"replacing {path_user} with {os.environ['USER']} in output path.")
@@ -693,23 +679,10 @@
         from tautaunn.write_datacards_stack import write_datacards
 
         # prepare inputs
-<<<<<<< HEAD
-        # inp = self.input()
-
-        # prepare skim and eval directories, and samples to use per
-        if "max-" in os.environ["HOSTNAME"]:
-            eval_dir = eval_dir.replace("nfs", "data")
+        inp = self.input()
 
         skim_directories = defaultdict(list)
         eval_directories = {}
-        # for skim_name in inp:
-        print(self.skim_names)
-=======
-        inp = self.input()
-
-        skim_directories = defaultdict(list)
-        eval_directories = {}
->>>>>>> b8aecf46
         for skim_name in self.skim_names:
             sample = cfg.get_sample(skim_name, silent=True)
             if sample is None:
@@ -717,14 +690,8 @@
                 sample = cfg.Sample(sample_name, year=skim_year)
             skim_directories[(sample.year, cfg.skim_dirs[sample.year])].append(sample.name)
             if sample.year not in eval_directories:
-<<<<<<< HEAD
-                # eval_directories[sample.year] = inp[skim_name].collection.dir.parent.path
-                eval_directories[sample.year] = os.path.join(eval_dir, sample.year)
-=======
                 eval_directories[sample.year] = inp[skim_name].collection.dir.parent.path
->>>>>>> b8aecf46
-
-        #
+
         # define arguments
         datacard_kwargs = dict(
             spin=list(self.spins),
@@ -762,11 +729,7 @@
     return f"SKIMS_UL{year}"
 
 
-<<<<<<< HEAD
-class ControlPlots(MultiSkimTask,):
-=======
 class ControlPlots(MultiSkimTask):
->>>>>>> b8aecf46
 
     year = luigi.ChoiceParameter(
         default="2017",
