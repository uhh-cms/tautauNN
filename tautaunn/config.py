--- conflicted
+++ resolved
@@ -8,7 +8,6 @@
 from typing import Any
 
 import numpy as np
-import vector
 
 from tautaunn.util import phi_mpi_to_pi, top_info, boson_info, match, calc_mass, calc_energy, calc_mt, hh
 
@@ -290,7 +289,6 @@
         "met_cov00", "met_cov01", "met_cov11",
         "bjet1_px", "bjet1_py", "bjet1_pz", "bjet1_e", "bjet1_btag_deepFlavor", "bjet1_cID_deepFlavor",
         "bjet2_px", "bjet2_py", "bjet2_pz", "bjet2_e", "bjet2_btag_deepFlavor", "bjet2_cID_deepFlavor",
-<<<<<<< HEAD
     ]),
     "reg_nopnet": with_features(cont_features_reg, remove=["bjet*_pnet_*"]),
     "reg_nohhbtag": with_features(cont_features_reg, remove=["bjet*_HHbtag"]),
@@ -308,26 +306,24 @@
     ]),
     "full_svfit": cont_features_full + ["tauH_SVFIT_mass", "tauH_SVFIT_pt"],
     "reg_svfit": cont_features_reg + ["tauH_SVFIT_mass", "tauH_SVFIT_pt"],
-=======
-    ],
     "class": [
-        'bjet1_bID_deepFlavor', 'bjet1_cID_deepFlavor', 'bjet1_HHbtag',
-        'bjet2_bID_deepFlavor', 'bjet2_cID_deepFlavor', 'bjet2_HHbtag',
-        'dibjet_deltaR',
-        'dau1_mt',
-        'dau2_pt',
-        'ditau_mt', 'ditau_deltaR', 'ditau_deltaeta',
-        'tauH_SVFIT_E', 'tauH_SVFIT_mt', 'tauH_SVFIT_mass',
-        'met_et',
-        'top1_mass',
-        'h_bb_mass',
-        'hh_pt',
-        'HHKin_mass_raw_chi2',
-        'dphi_hbb_met',
-        'deta_hbb_httvis',
-        'HHKin_mass_raw',
-        'diH_mass_met'],
->>>>>>> b74d6a1b
+        "bjet1_bID_deepFlavor", "bjet1_cID_deepFlavor", "bjet1_HHbtag",
+        "bjet2_bID_deepFlavor", "bjet2_cID_deepFlavor", "bjet2_HHbtag",
+        "dibjet_deltaR",
+        "dau1_mt",
+        "dau2_pt",
+        "ditau_mt", "ditau_deltaR", "ditau_deltaeta",
+        "tauH_SVFIT_E", "tauH_SVFIT_mt", "tauH_SVFIT_mass",
+        "met_et",
+        "top1_mass",
+        "h_bb_mass",
+        "hh_pt",
+        "HHKin_mass_raw_chi2",
+        "dphi_hbb_met",
+        "deta_hbb_httvis",
+        "HHKin_mass_raw",
+        "diH_mass_met",
+    ],
 }
 
 cat_feature_sets = {
@@ -335,18 +331,15 @@
         # order is important here since it is used as is for the tauNN
         "pairType", "dau1_decayMode", "dau2_decayMode", "dau1_charge", "dau2_charge",
     ],
-<<<<<<< HEAD
     "test": [
         "pairType", "dau1_decayMode", "dau2_decayMode", "dau1_charge", "dau2_charge", "isBoosted",
     ],
     "full": (cat_features_full := [
         "pairType", "dau1_decayMode", "dau2_decayMode", "dau1_charge", "dau2_charge", "isBoosted", "top_mass_idx",
     ]),
-=======
     "class": [
-        "isBoosted", "pairType", "has_vbf_pair"
-    ]
->>>>>>> b74d6a1b
+        "isBoosted", "pairType", "has_vbf_pair",
+    ],
 }
 
 # selection sets can be strings, lists (which will be AND joined) or dictionaries with years mapping to strings or lists
@@ -547,11 +540,11 @@
     ),
     "ditau_mt": (
         ("dau1_pt", "dau1_eta", "dau1_phi", "dau1_e", "dau2_pt", "dau2_eta", "dau2_phi", "dau2_e"),
-        (lambda a, b, c, d, e, f, g, h: calc_mt(a,b,c,d,e,f,g,h)),
+        (lambda a, b, c, d, e, f, g, h: calc_mt(a, b, c, d, e, f, g, h)),
     ),
     "h_bb_mass": (
         ("bjet1_pt", "bjet1_eta", "bjet1_phi", "bjet1_e", "bjet2_pt", "bjet2_eta", "bjet2_phi", "bjet2_e"),
-        (lambda a, b, c, d, e, f, g, h: calc_mass(a,b,c,d) + calc_mass(e,f,g,h)),
+        (lambda a, b, c, d, e, f, g, h: calc_mass(a, b, c, d) + calc_mass(e, f, g, h)),
     ),
     "top1_mass": (
         top_info_fields := (
@@ -579,7 +572,6 @@
     ),
     "H_distance": (
         top_info_fields,
-<<<<<<< HEAD
         (lambda *args: boson_info(*args, kind="H")),
     ),
     # "ditau_deltaR_x_sv_pt":(
@@ -634,15 +626,12 @@
         ("tauH_pz", "bH_pz"),
         (lambda a, b: a + b),
     ),
-=======
-        (lambda *args: boson_info(*args, kind="H"))
-    ),
-    "tauH_SVFIT_E":(
-        ("tauH_SVFIT_pt","tauH_SVFIT_eta", "tauH_SVFIT_phi", "tauH_SVFIT_mass"),
+    "tauH_SVFIT_E": (
+        ("tauH_SVFIT_pt", "tauH_SVFIT_eta", "tauH_SVFIT_phi", "tauH_SVFIT_mass"),
         (lambda a, b, c, d: calc_energy(a, b, c, d)),
     ),
-    "tauH_SVFIT_mt":(
-        ("tauH_SVFIT_pt","tauH_SVFIT_eta", "tauH_SVFIT_phi", "tauH_SVFIT_mass"),
+    "tauH_SVFIT_mt": (
+        ("tauH_SVFIT_pt", "tauH_SVFIT_eta", "tauH_SVFIT_phi", "tauH_SVFIT_mass"),
         (lambda a, b, c, d: calc_energy(a, b, c, d)),
     ),
     "hh_pt": (
@@ -650,25 +639,24 @@
         "bjet1_pt", "bjet1_eta", "bjet1_phi", "bjet1_e", "bjet2_pt", "bjet2_eta", "bjet2_phi", "bjet2_e",
         "met_et", "met_phi", "tauH_SVFIT_pt", "tauH_SVFIT_eta", "tauH_SVFIT_phi", "tauH_SVFIT_mass",
         "HHKin_mass_raw", "HHKin_mass_raw_chi2"),
-        (lambda *args: hh(*args, kind="hh_pt"))
+        (lambda *args: hh(*args, kind="hh_pt")),
     ),
     "deta_hbb_httvis": (
         hh_args,
-        (lambda *args: hh(*args, kind="deta_hbb_httvis"))
+        (lambda *args: hh(*args, kind="deta_hbb_httvis")),
     ),
     "dphi_hbb_met": (
         hh_args,
-        (lambda *args: hh(*args, kind="dphi_hbb_met"))
+        (lambda *args: hh(*args, kind="dphi_hbb_met")),
     ),
     "diH_mass_met": (
         hh_args,
-        (lambda *args: hh(*args, kind="dphi_hbb_met"))
-    )
-    #"ditau_deltaR_x_sv_pt":(
-        #("ditau_deltaR", "tauH_SVFIT_pt"),
-        #(lambda a, b: a*b)
-    #)
->>>>>>> b74d6a1b
+        (lambda *args: hh(*args, kind="dphi_hbb_met")),
+    ),
+    # "ditau_deltaR_x_sv_pt":(
+    #     ("ditau_deltaR", "tauH_SVFIT_pt"),
+    #     (lambda a, b: a*b)
+    # )
 }
 
 embedding_expected_inputs = {
